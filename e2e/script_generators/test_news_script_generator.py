--- conflicted
+++ resolved
@@ -34,7 +34,6 @@
 
     assert len(project.timeline) == 5
 
-<<<<<<< HEAD
     # Assert that effects are being suggested by AI and at least one of them is
     # a movement-related event, such as "pan_left" or "zoom_out".
     for event in project.timeline:
@@ -43,7 +42,5 @@
             if ref.asset_type == "image":
                 assert any(fx.type.startswith(("pan_", "zoom_")) for fx in ref.effects)
                 assert not any(fx.type.startswith(("fade_", "crossfade_")) for fx in ref.effects)
-=======
     output_file = tmp_path / "news.mp4"
-    render_video(project, output_file)
->>>>>>> c070b4d3
+    render_video(project, output_file)